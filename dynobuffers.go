--- conflicted
+++ resolved
@@ -77,10 +77,9 @@
 	builder        *flatbuffers.Builder
 }
 
-//Builder s.e.
-func (b *Buffer) Builder() *flatbuffers.Builder {
-	return b.builder
-}
+// func (b *Buffer) Builder() *flatbuffers.Builder {
+// 	return b.builder
+// }
 
 // Field describes a Scheme field
 type Field struct {
@@ -94,8 +93,8 @@
 }
 
 type modifiedField struct {
-	value      interface{}
-	isAppend   bool
+	value    interface{}
+	isAppend bool
 	isReleased bool
 }
 
@@ -619,7 +618,7 @@
 		builder = b.builder
 	} else {
 		builder = BuilderPool.Get().(*flatbuffers.Builder)
-	}
+}
 
 	bytes, err := b.ToBytesWithBuilder(builder)
 
@@ -1311,11 +1310,11 @@
 						buffers, _ := value.([]*Buffer)
 						for _, buffer := range buffers {
 							if buffer != nil {
-								buf.Write(buffer.ToJSON())
-								buf.WriteString(",")
-							}
-
+							buf.Write(buffer.ToJSON())
+							buf.WriteString(",")
 						}
+
+					}
 					}
 					buf.Truncate(buf.Len() - 1)
 					buf.WriteString("]")
@@ -1348,11 +1347,7 @@
 		return nil
 	}
 
-<<<<<<< HEAD
 	res := make([]string, 0, len(b.Scheme.Fields))
-=======
-	res := []string{}
->>>>>>> ca637e12
 	vTable := flatbuffers.UOffsetT(flatbuffers.SOffsetT(b.tab.Pos) - b.tab.GetSOffsetT(b.tab.Pos))
 	vOffsetT := b.tab.GetVOffsetT(vTable)
 
